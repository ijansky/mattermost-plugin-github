--- conflicted
+++ resolved
@@ -316,36 +316,8 @@
 		if err := p.SubscribeOrg(ctx, githubClient, args.UserId, owner, args.ChannelId, features, flags); err != nil {
 			return err.Error()
 		}
-<<<<<<< HEAD
-		orgLink := config.getBaseURL() + owner
-		var subOrgMsg = fmt.Sprintf("Successfully subscribed to organization [%s](%s).", owner, orgLink)
-		if flags.ExcludeOrgRepos {
-			var excludeMsg string
-			for _, value := range strings.Split(excludeRepo, ",") {
-				val := strings.TrimSpace(value)
-				notificationOffRepoOwner, NotificationOffRepo := parseOwnerAndRepo(val, config.getBaseURL())
-				if notificationOffRepoOwner != owner {
-					return fmt.Sprintf("--exclude repository  %s is not of subscribed organization .", NotificationOffRepo)
-				}
-				if err := p.StoreExcludedNotificationRepo(val); err != nil {
-					return err.Error()
-				}
-				if excludeMsg != "" {
-					excludeMsg += fmt.Sprintf(" and [%s](%s)", NotificationOffRepo, orgLink+"/"+NotificationOffRepo)
-					continue
-				}
-				excludeMsg += fmt.Sprintf("[%s](%s)", NotificationOffRepo, orgLink+"/"+NotificationOffRepo)
-			}
-			subOrgMsg += "\n\n" + fmt.Sprintf("Notifications are disabled for %s", excludeMsg)
-		}
-		return subOrgMsg
-	}
-	if flags.ExcludeOrgRepos {
-		return "--exclude feature currently support on organization level."
-=======
 
 		return fmt.Sprintf("Successfully subscribed to organization %s.", owner)
->>>>>>> 7b7f040f
 	}
 
 	if err := p.Subscribe(ctx, githubClient, args.UserId, owner, repo, args.ChannelId, features, flags); err != nil {
