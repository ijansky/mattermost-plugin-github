package plugin

import (
	"bytes"
	"context"
	"encoding/json"
	"fmt"
	"sort"
	"strings"

	"github.com/google/go-github/v41/github"
	"github.com/pkg/errors"
)

const (
	SubscriptionsKey     = "subscriptions"
	excludeOrgMemberFlag = "exclude-org-member"
)

type SubscriptionFlags struct {
	ExcludeOrgMembers bool
}

func (s *SubscriptionFlags) AddFlag(flag string) {
	switch flag { // nolint:gocritic // It's expected that more flags get added.
	case excludeOrgMemberFlag:
		s.ExcludeOrgMembers = true
	}
}

func (s SubscriptionFlags) String() string {
	flags := []string{}

	if s.ExcludeOrgMembers {
		flag := "--" + excludeOrgMemberFlag
		flags = append(flags, flag)
	}

	return strings.Join(flags, ",")
}

type Subscription struct {
	ChannelID  string
	CreatorID  string
	Features   string
	Flags      SubscriptionFlags
	Repository string
}

type Subscriptions struct {
	Repositories map[string][]*Subscription
}

func (s *Subscription) Pulls() bool {
	return strings.Contains(s.Features, featurePulls)
}

func (s *Subscription) PullsMerged() bool {
	return strings.Contains(s.Features, "pulls_merged")
}

func (s *Subscription) IssueCreations() bool {
	return strings.Contains(s.Features, "issue_creations")
}

func (s *Subscription) Issues() bool {
	return strings.Contains(s.Features, featureIssues)
}

func (s *Subscription) Pushes() bool {
	return strings.Contains(s.Features, "pushes")
}

func (s *Subscription) Creates() bool {
	return strings.Contains(s.Features, "creates")
}

func (s *Subscription) Deletes() bool {
	return strings.Contains(s.Features, "deletes")
}

func (s *Subscription) IssueComments() bool {
	return strings.Contains(s.Features, "issue_comments")
}

func (s *Subscription) PullReviews() bool {
	return strings.Contains(s.Features, "pull_reviews")
}

func (s *Subscription) Stars() bool {
	return strings.Contains(s.Features, featureStars)
}

func (s *Subscription) Label() string {
	if !strings.Contains(s.Features, "label:") {
		return ""
	}

	labelSplit := strings.Split(s.Features, "\"")
	if len(labelSplit) < 3 {
		return ""
	}

	return labelSplit[1]
}

func (s *Subscription) ExcludeOrgMembers() bool {
	return s.Flags.ExcludeOrgMembers
}

func (p *Plugin) Subscribe(ctx context.Context, githubClient *github.Client, userID, owner, repo, channelID, features string, flags SubscriptionFlags) error {
	if owner == "" {
		return errors.Errorf("invalid repository")
	}

	owner = strings.ToLower(owner)
	repo = strings.ToLower(repo)

	if err := p.checkOrg(owner); err != nil {
		return errors.Wrap(err, "organization not supported")
	}

	if flags.ExcludeOrgMembers && !p.isOrganizationLocked() {
		return errors.Errorf("Unable to set --exclude-org-member flag. The GitHub plugin is not locked to a single organization.")
	}

	var err error

	if repo == "" {
		var ghOrg *github.Organization
		ghOrg, _, err = githubClient.Organizations.Get(ctx, owner)
		if ghOrg == nil {
			var ghUser *github.User
			ghUser, _, err = githubClient.Users.Get(ctx, owner)
			if ghUser == nil {
				return errors.Errorf("Unknown organization %s", owner)
			}
		}
	} else {
		var ghRepo *github.Repository
		ghRepo, _, err = githubClient.Repositories.Get(ctx, owner, repo)

		if ghRepo == nil {
			return errors.Errorf("unknown repository %s", fullNameFromOwnerAndRepo(owner, repo))
		}
	}

	if err != nil {
		p.API.LogWarn("Failed to get repository or org for subscribe action", "error", err.Error())
		return errors.Errorf("Encountered an error subscribing to %s", fullNameFromOwnerAndRepo(owner, repo))
	}

	sub := &Subscription{
		ChannelID:  channelID,
		CreatorID:  userID,
		Features:   features,
		Repository: fullNameFromOwnerAndRepo(owner, repo),
		Flags:      flags,
	}

	if err := p.AddSubscription(fullNameFromOwnerAndRepo(owner, repo), sub); err != nil {
		return errors.Wrap(err, "could not add subscription")
	}

	return nil
}

func (p *Plugin) SubscribeOrg(ctx context.Context, githubClient *github.Client, userID, org, channelID, features string, flags SubscriptionFlags) error {
	if org == "" {
		return errors.New("invalid organization")
	}

	return p.Subscribe(ctx, githubClient, userID, org, "", channelID, features, flags)
}

<<<<<<< HEAD
func (p *Plugin) IsNotificationOff(repoName string) bool {
	repos, err := p.GetExcludedNotificationRepos()
	if err != nil {
		p.API.LogWarn("Failed to check the disabled notification repo list.", "error", err.Error())
		return false
	}
	if len(repos) == 0 {
		return false
	}
	exist, _ := ItemExists(repos, repoName)

	return exist
}

=======
>>>>>>> 7b7f040f
func (p *Plugin) GetSubscriptionsByChannel(channelID string) ([]*Subscription, error) {
	var filteredSubs []*Subscription
	subs, err := p.GetSubscriptions()
	if err != nil {
		return nil, errors.Wrap(err, "could not get subscriptions")
	}

	for repo, v := range subs.Repositories {
		for _, s := range v {
			if s.ChannelID == channelID {
				// this is needed to be backwards compatible
				if len(s.Repository) == 0 {
					s.Repository = repo
				}
				filteredSubs = append(filteredSubs, s)
			}
		}
	}

	sort.Slice(filteredSubs, func(i, j int) bool {
		return filteredSubs[i].Repository < filteredSubs[j].Repository
	})

	return filteredSubs, nil
}

func (p *Plugin) AddSubscription(repo string, sub *Subscription) error {
	subs, err := p.GetSubscriptions()
	if err != nil {
		return errors.Wrap(err, "could not get subscriptions")
	}

	repoSubs := subs.Repositories[repo]
	if repoSubs == nil {
		repoSubs = []*Subscription{sub}
	} else {
		exists := false
		for index, s := range repoSubs {
			if s.ChannelID == sub.ChannelID {
				repoSubs[index] = sub
				exists = true
				break
			}
		}

		if !exists {
			repoSubs = append(repoSubs, sub)
		}
	}

	subs.Repositories[repo] = repoSubs

	err = p.StoreSubscriptions(subs)
	if err != nil {
		return errors.Wrap(err, "could not store subscriptions")
	}

	return nil
}

func (p *Plugin) GetSubscriptions() (*Subscriptions, error) {
	var subscriptions *Subscriptions

	value, appErr := p.API.KVGet(SubscriptionsKey)
	if appErr != nil {
		return nil, errors.Wrap(appErr, "could not get subscriptions from KVStore")
	}

	if value == nil {
		return &Subscriptions{Repositories: map[string][]*Subscription{}}, nil
	}

	err := json.NewDecoder(bytes.NewReader(value)).Decode(&subscriptions)
	if err != nil {
		return nil, errors.Wrap(err, "could not properly decode subscriptions key")
	}

	return subscriptions, nil
}

func (p *Plugin) StoreSubscriptions(s *Subscriptions) error {
	b, err := json.Marshal(s)
	if err != nil {
		return errors.Wrap(err, "error while converting subscriptions map to json")
	}

	if appErr := p.API.KVSet(SubscriptionsKey, b); appErr != nil {
		return errors.Wrap(appErr, "could not store subscriptions in KV store")
	}

	return nil
}

<<<<<<< HEAD
func (p *Plugin) GetExcludedNotificationRepos() ([]string, error) {
	var subscriptions []string
	value, appErr := p.API.KVGet(SubscribedRepoNotificationOff)
	if appErr != nil {
		return nil, errors.Wrap(appErr, "could not get subscriptions from KVStore")
	}
	if value == nil {
		return []string{}, nil
	}
	err := json.NewDecoder(bytes.NewReader(value)).Decode(&subscriptions)
	if err != nil {
		return nil, errors.Wrap(err, "could not properly decode subscriptions key")
	}
	return subscriptions, nil
}

func (p *Plugin) StoreExcludedNotificationRepo(s string) error {
	var repoNames, err = p.GetExcludedNotificationRepos()
	if err != nil {
		return errors.Wrap(err, "error while getting previous value of key")
	}
	isDer, _ := ItemExists(repoNames, s)
	if len(repoNames) > 0 && !isDer {
		repoNames = append(repoNames, s)
	} else if len(repoNames) == 0 {
		repoNames = append(repoNames, s)
	}
	b, err := json.Marshal(repoNames)
	if err != nil {
		return errors.Wrap(err, "error while converting subscriptions map to json")
	}

	if appErr := p.API.KVSet(SubscribedRepoNotificationOff, b); appErr != nil {
		return errors.Wrap(appErr, "could not store subscriptions in KV store")
	}

	return nil
}

func (p *Plugin) EnableNotificationTurnedOffRepo(s string) error {
	var repoNames, err = p.GetExcludedNotificationRepos()
	if err != nil {
		return errors.Wrap(err, "error while getting previous value of key")
	}
	if len(repoNames) > 0 {
		exists, index := ItemExists(repoNames, s)
		if exists {
			repoNames = append(repoNames[:index], repoNames[index+1:]...)
			b, err := json.Marshal(repoNames)
			if err != nil {
				return errors.Wrap(err, "error while converting subscriptions map to json")
			}

			if appErr := p.API.KVSet(SubscribedRepoNotificationOff, b); appErr != nil {
				return errors.Wrap(appErr, "could not store subscriptions in KV store")
			}
		}
	}

	return nil
}

=======
>>>>>>> 7b7f040f
func (p *Plugin) GetSubscribedChannelsForRepository(repo *github.Repository) []*Subscription {
	name := repo.GetFullName()
	name = strings.ToLower(name)
	org := strings.Split(name, "/")[0]
	subs, err := p.GetSubscriptions()
	if err != nil {
		return nil
	}

	// Add subscriptions for the specific repo
	subsForRepo := []*Subscription{}
	if subs.Repositories[name] != nil {
		subsForRepo = append(subsForRepo, subs.Repositories[name]...)
	}

	// Add subscriptions for the organization
	orgKey := fullNameFromOwnerAndRepo(org, "")
	if subs.Repositories[orgKey] != nil {
		subsForRepo = append(subsForRepo, subs.Repositories[orgKey]...)
	}

	if len(subsForRepo) == 0 {
		return nil
	}

	subsToReturn := []*Subscription{}

	for _, sub := range subsForRepo {
		if repo.GetPrivate() && !p.permissionToRepo(sub.CreatorID, name) {
			continue
		}
		subsToReturn = append(subsToReturn, sub)
	}

	return subsToReturn
}

func (p *Plugin) Unsubscribe(channelID string, repo string) error {
	config := p.getConfiguration()

	owner, repo := parseOwnerAndRepo(repo, config.getBaseURL())
	if owner == "" && repo == "" {
		return errors.New("invalid repository")
	}

	owner = strings.ToLower(owner)
	repo = strings.ToLower(repo)

	repoWithOwner := fmt.Sprintf("%s/%s", owner, repo)

	subs, err := p.GetSubscriptions()
	if err != nil {
		return errors.Wrap(err, "could not get subscriptions")
	}

	repoSubs := subs.Repositories[repoWithOwner]
	if repoSubs == nil {
		return nil
	}

	removed := false
	for index, sub := range repoSubs {
		if sub.ChannelID == channelID {
			repoSubs = append(repoSubs[:index], repoSubs[index+1:]...)
			removed = true
			break
		}
	}

	if removed {
		subs.Repositories[repoWithOwner] = repoSubs
		if err := p.StoreSubscriptions(subs); err != nil {
			return errors.Wrap(err, "could not store subscriptions")
		}
	}

	return nil
}<|MERGE_RESOLUTION|>--- conflicted
+++ resolved
@@ -173,23 +173,6 @@
 	return p.Subscribe(ctx, githubClient, userID, org, "", channelID, features, flags)
 }
 
-<<<<<<< HEAD
-func (p *Plugin) IsNotificationOff(repoName string) bool {
-	repos, err := p.GetExcludedNotificationRepos()
-	if err != nil {
-		p.API.LogWarn("Failed to check the disabled notification repo list.", "error", err.Error())
-		return false
-	}
-	if len(repos) == 0 {
-		return false
-	}
-	exist, _ := ItemExists(repos, repoName)
-
-	return exist
-}
-
-=======
->>>>>>> 7b7f040f
 func (p *Plugin) GetSubscriptionsByChannel(channelID string) ([]*Subscription, error) {
 	var filteredSubs []*Subscription
 	subs, err := p.GetSubscriptions()
@@ -283,71 +266,6 @@
 	return nil
 }
 
-<<<<<<< HEAD
-func (p *Plugin) GetExcludedNotificationRepos() ([]string, error) {
-	var subscriptions []string
-	value, appErr := p.API.KVGet(SubscribedRepoNotificationOff)
-	if appErr != nil {
-		return nil, errors.Wrap(appErr, "could not get subscriptions from KVStore")
-	}
-	if value == nil {
-		return []string{}, nil
-	}
-	err := json.NewDecoder(bytes.NewReader(value)).Decode(&subscriptions)
-	if err != nil {
-		return nil, errors.Wrap(err, "could not properly decode subscriptions key")
-	}
-	return subscriptions, nil
-}
-
-func (p *Plugin) StoreExcludedNotificationRepo(s string) error {
-	var repoNames, err = p.GetExcludedNotificationRepos()
-	if err != nil {
-		return errors.Wrap(err, "error while getting previous value of key")
-	}
-	isDer, _ := ItemExists(repoNames, s)
-	if len(repoNames) > 0 && !isDer {
-		repoNames = append(repoNames, s)
-	} else if len(repoNames) == 0 {
-		repoNames = append(repoNames, s)
-	}
-	b, err := json.Marshal(repoNames)
-	if err != nil {
-		return errors.Wrap(err, "error while converting subscriptions map to json")
-	}
-
-	if appErr := p.API.KVSet(SubscribedRepoNotificationOff, b); appErr != nil {
-		return errors.Wrap(appErr, "could not store subscriptions in KV store")
-	}
-
-	return nil
-}
-
-func (p *Plugin) EnableNotificationTurnedOffRepo(s string) error {
-	var repoNames, err = p.GetExcludedNotificationRepos()
-	if err != nil {
-		return errors.Wrap(err, "error while getting previous value of key")
-	}
-	if len(repoNames) > 0 {
-		exists, index := ItemExists(repoNames, s)
-		if exists {
-			repoNames = append(repoNames[:index], repoNames[index+1:]...)
-			b, err := json.Marshal(repoNames)
-			if err != nil {
-				return errors.Wrap(err, "error while converting subscriptions map to json")
-			}
-
-			if appErr := p.API.KVSet(SubscribedRepoNotificationOff, b); appErr != nil {
-				return errors.Wrap(appErr, "could not store subscriptions in KV store")
-			}
-		}
-	}
-
-	return nil
-}
-
-=======
->>>>>>> 7b7f040f
 func (p *Plugin) GetSubscribedChannelsForRepository(repo *github.Repository) []*Subscription {
 	name := repo.GetFullName()
 	name = strings.ToLower(name)
